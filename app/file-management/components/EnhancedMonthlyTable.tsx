--- conflicted
+++ resolved
@@ -13,13 +13,8 @@
 import { Label } from "@/components/ui/label";
 import { Badge } from "@/components/ui/badge";
 import { Checkbox } from "@/components/ui/checkbox";
-<<<<<<< HEAD
-import { Search, Download, Settings2, CalendarIcon, Send, Filter, MoreHorizontal, Archive, Mail, FileDown, ArrowUpDown, Eye, EyeOff, XCircle, Clock, Package, Loader2, CheckCircle, Ban } from "lucide-react";
-import ClientCategoryFilter from '@/components/ClientCategoryFilter-updated-ui';
-=======
 import { DropdownMenu, DropdownMenuContent, DropdownMenuCheckboxItem, DropdownMenuTrigger } from "@/components/ui/dropdown-menu";
 import { Search, Download, Settings2, CalendarIcon, Send, Filter, MoreHorizontal, Archive, Mail, FileDown, ArrowUpDown } from "lucide-react";
->>>>>>> c36ca950
 import { format } from "date-fns";
 import { toast } from 'react-hot-toast';
 import { cn } from "@/lib/utils";
